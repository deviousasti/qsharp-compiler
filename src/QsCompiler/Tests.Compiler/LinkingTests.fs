<<<<<<< HEAD
﻿// Copyright (c) Microsoft Corporation. All rights reserved.
// Licensed under the MIT License.

namespace Microsoft.Quantum.QsCompiler.Testing

open System
open System.Collections.Generic
open System.IO
open Microsoft.Quantum.QsCompiler
open Microsoft.Quantum.QsCompiler.CompilationBuilder
open Microsoft.Quantum.QsCompiler.DataTypes
open Microsoft.Quantum.QsCompiler.Diagnostics
open Microsoft.Quantum.QsCompiler.SyntaxExtensions
open Microsoft.Quantum.QsCompiler.SyntaxTree
open Microsoft.Quantum.QsCompiler.Transformations.IntrinsicResolutionTransformation
open Microsoft.Quantum.QsCompiler.Transformations.Monomorphization
open Microsoft.Quantum.QsCompiler.Transformations.MonomorphizationValidation
open Xunit
open Xunit.Abstractions


type LinkingTests (output:ITestOutputHelper) =
    inherit CompilerTests(CompilerTests.Compile (Path.Combine ("TestCases", "LinkingTests" )) ["Core.qs"; "InvalidEntryPoints.qs"], output)

    let compilationManager = new CompilationUnitManager(new Action<Exception> (fun ex -> failwith ex.Message))

    let getTempFile () = new Uri(Path.GetFullPath(Path.GetRandomFileName()))
    let getManager uri content = CompilationUnitManager.InitializeFileManager(uri, content, compilationManager.PublishDiagnostics, compilationManager.LogException)

    do  let addOrUpdateSourceFile filePath = getManager (new Uri(filePath)) (File.ReadAllText filePath) |> compilationManager.AddOrUpdateSourceFileAsync |> ignore
        Path.Combine ("TestCases", "LinkingTests", "Core.qs") |> Path.GetFullPath |> addOrUpdateSourceFile

    static member private ReadAndChunkSourceFile fileName =
        let sourceInput = Path.Combine ("TestCases", "LinkingTests", fileName) |> File.ReadAllText
        sourceInput.Split ([|"==="|], StringSplitOptions.RemoveEmptyEntries)

    member private this.Expect name (diag : IEnumerable<DiagnosticItem>) =
        let ns = "Microsoft.Quantum.Testing.EntryPoints" |> NonNullable<_>.New
        let name = name |> NonNullable<_>.New
        this.Verify (QsQualifiedName.New (ns, name), diag)

    member private this.CompileAndVerify input (diag : DiagnosticItem seq) =

        let fileId = getTempFile()
        let file = getManager fileId input
        let inFile (c : QsCallable) = c.SourceFile = file.FileName

        compilationManager.AddOrUpdateSourceFileAsync(file) |> ignore
        let built = compilationManager.Build()
        compilationManager.TryRemoveSourceFileAsync(fileId, false) |> ignore
        let tests = new CompilerTests(built, output)

        for callable in built.Callables.Values |> Seq.filter inFile do
            tests.Verify (callable.FullName, diag)

    member private this.BuildContent content =

        let fileId = getTempFile()
        let file = getManager fileId content

        compilationManager.AddOrUpdateSourceFileAsync(file) |> ignore
        let compilationDataStructures = compilationManager.Build()
        compilationManager.TryRemoveSourceFileAsync(fileId, false) |> ignore

        compilationDataStructures.Diagnostics() |> Seq.exists (fun d -> d.IsError()) |> Assert.False
        Assert.NotNull compilationDataStructures.BuiltCompilation

        compilationDataStructures

    member private this.CompileMonomorphization input =

        let compilationDataStructures = this.BuildContent input

        let monomorphicCompilation = MonomorphizationTransformation.Apply compilationDataStructures.BuiltCompilation

        Assert.NotNull monomorphicCompilation
        MonomorphizationValidationTransformation.Apply monomorphicCompilation

        monomorphicCompilation

    member private this.CompileIntrinsicResolution source environment =

        let envDS = this.BuildContent environment
        let sourceDS = this.BuildContent source

        IntrinsicResolutionTransformation.Apply(envDS.BuiltCompilation, sourceDS.BuiltCompilation)

    member private this.RunIntrinsicResolutionTest testNumber =

        let srcChunks = LinkingTests.ReadAndChunkSourceFile "IntrinsicResolution.qs"
        srcChunks.Length >= 2 * testNumber |> Assert.True
        let chunckNumber = 2 * (testNumber - 1)
        let result = this.CompileIntrinsicResolution srcChunks.[chunckNumber] srcChunks.[chunckNumber+1]
        Signatures.SignatureCheck [Signatures.IntrinsicResolutionNs] Signatures.IntrinsicResolutionSignatures.[testNumber-1] result

        (*Find the overridden operation in the appropriate namespace*)
        let targetCallName = QsQualifiedName.New(NonNullable<_>.New Signatures.IntrinsicResolutionNs, NonNullable<_>.New "Override")
        let targetCallable =
            result.Namespaces
            |> Seq.find (fun ns -> ns.Name.Value = Signatures.IntrinsicResolutionNs)
            |> (fun x -> [x]) |> SyntaxExtensions.Callables
            |> Seq.find (fun call -> call.FullName = targetCallName)

        (*Check that the operation is not intrinsic*)
        targetCallable.Specializations.Length > 0 |> Assert.True
        targetCallable.Specializations
        |> Seq.map (fun spec ->
            match spec.Implementation with
            | Provided _ -> true
            | _ -> false
            |> Assert.True)
        |> ignore

    [<Fact>]
    member this.``Monomorphization`` () =

        let filePath = Path.Combine ("TestCases", "LinkingTests", "Generics.qs") |> Path.GetFullPath
        let fileId = (new Uri(filePath))
        getManager fileId (File.ReadAllText filePath)
        |> compilationManager.AddOrUpdateSourceFileAsync |> ignore

        for testCase in LinkingTests.ReadAndChunkSourceFile "Monomorphization.qs" |> Seq.zip Signatures.MonomorphizationSignatures do
            this.CompileMonomorphization (snd testCase) |>
            Signatures.SignatureCheck [Signatures.GenericsNs; Signatures.MonomorphizationNs] (fst testCase)

        compilationManager.TryRemoveSourceFileAsync(fileId, false) |> ignore

    [<Fact>]
    [<Trait("Category","Intrinsic Resolution")>]
    member this.``Intrinsic Resolution Basic Implementation`` () =
        this.RunIntrinsicResolutionTest 1


    [<Fact>]
    [<Trait("Category","Intrinsic Resolution")>]
    member this.``Intrinsic Resolution Returns UDT`` () =
        this.RunIntrinsicResolutionTest 2


    [<Fact>]
    [<Trait("Category","Intrinsic Resolution")>]
    member this.``Intrinsic Resolution Type Mismatch Error`` () =
        Assert.Throws<Exception> (fun _ -> this.RunIntrinsicResolutionTest 3) |> ignore


    [<Fact>]
    [<Trait("Category","Intrinsic Resolution")>]
    member this.``Intrinsic Resolution Param UDT`` () =
        this.RunIntrinsicResolutionTest 4


    [<Fact>]
    [<Trait("Category","Intrinsic Resolution")>]
    member this.``Intrinsic Resolution With Adj`` () =
        this.RunIntrinsicResolutionTest 5


    [<Fact>]
    [<Trait("Category","Intrinsic Resolution")>]
    member this.``Intrinsic Resolution Spec Mismatch Error`` () =
        Assert.Throws<Exception> (fun _ -> this.RunIntrinsicResolutionTest 6) |> ignore


    [<Fact>]
    member this.``Fail on multiple entry points`` () =

        let entryPoints = LinkingTests.ReadAndChunkSourceFile "ValidEntryPoints.qs"
        Assert.True (entryPoints.Length > 1)

        let fileId = getTempFile()
        let file = getManager fileId entryPoints.[0]
        compilationManager.AddOrUpdateSourceFileAsync(file) |> ignore
        this.CompileAndVerify entryPoints.[1] [Error ErrorCode.MultipleEntryPoints]
        compilationManager.TryRemoveSourceFileAsync(fileId, false) |> ignore


    [<Fact>]
    member this.``Entry point specialization verification`` () =

        for entryPoint in LinkingTests.ReadAndChunkSourceFile "EntryPointSpecializations.qs" do
            this.CompileAndVerify entryPoint [Error ErrorCode.InvalidEntryPointSpecialization]

        for entryPoint in LinkingTests.ReadAndChunkSourceFile "ValidEntryPoints.qs" do
            this.CompileAndVerify entryPoint []


    [<Fact>]
    member this.``Entry point attribute placement verification`` () =

        this.Expect "InvalidEntryPointPlacement1" [Error ErrorCode.InvalidEntryPointPlacement]
        this.Expect "InvalidEntryPointPlacement2" [Error ErrorCode.InvalidEntryPointPlacement]
        this.Expect "InvalidEntryPointPlacement3" [Error ErrorCode.InvalidEntryPointPlacement]

        // the error messages here should become InvalidEntryPointPlacement if / when
        // we support attaching attributes to specializations in general
        this.Expect "InvalidEntryPointPlacement4" [Error ErrorCode.MisplacedDeclarationAttribute]
        this.Expect "InvalidEntryPointPlacement5" [Error ErrorCode.MisplacedDeclarationAttribute]
        this.Expect "InvalidEntryPointPlacement6" [Error ErrorCode.MisplacedDeclarationAttribute]
        this.Expect "InvalidEntryPointPlacement7" [Error ErrorCode.MisplacedDeclarationAttribute]


    [<Fact>]
    member this.``Entry point argument and return type verification`` () =

        this.Expect "InvalidEntryPoint1"  [Error ErrorCode.QubitTypeInEntryPointSignature]
        this.Expect "InvalidEntryPoint2"  [Error ErrorCode.QubitTypeInEntryPointSignature]
        this.Expect "InvalidEntryPoint3"  [Error ErrorCode.QubitTypeInEntryPointSignature]
        this.Expect "InvalidEntryPoint4"  [Error ErrorCode.QubitTypeInEntryPointSignature]
        this.Expect "InvalidEntryPoint5"  [Error ErrorCode.QubitTypeInEntryPointSignature]
        this.Expect "InvalidEntryPoint6"  [Error ErrorCode.QubitTypeInEntryPointSignature]

        this.Expect "InvalidEntryPoint7"  [Error ErrorCode.CallableTypeInEntryPointSignature]
        this.Expect "InvalidEntryPoint8"  [Error ErrorCode.CallableTypeInEntryPointSignature]
        this.Expect "InvalidEntryPoint9"  [Error ErrorCode.CallableTypeInEntryPointSignature]
        this.Expect "InvalidEntryPoint10" [Error ErrorCode.CallableTypeInEntryPointSignature]
        this.Expect "InvalidEntryPoint11" [Error ErrorCode.CallableTypeInEntryPointSignature]
        this.Expect "InvalidEntryPoint12" [Error ErrorCode.CallableTypeInEntryPointSignature]

        this.Expect "InvalidEntryPoint13" [Error ErrorCode.CallableTypeInEntryPointSignature; Error ErrorCode.QubitTypeInEntryPointSignature]
        this.Expect "InvalidEntryPoint14" [Error ErrorCode.CallableTypeInEntryPointSignature; Error ErrorCode.QubitTypeInEntryPointSignature]
        this.Expect "InvalidEntryPoint15" [Error ErrorCode.CallableTypeInEntryPointSignature; Error ErrorCode.QubitTypeInEntryPointSignature]
        this.Expect "InvalidEntryPoint16" [Error ErrorCode.CallableTypeInEntryPointSignature; Error ErrorCode.QubitTypeInEntryPointSignature]

        this.Expect "InvalidEntryPoint17" [Error ErrorCode.CallableTypeInEntryPointSignature]
        this.Expect "InvalidEntryPoint18" [Error ErrorCode.CallableTypeInEntryPointSignature]
        this.Expect "InvalidEntryPoint19" [Error ErrorCode.CallableTypeInEntryPointSignature]
        this.Expect "InvalidEntryPoint20" [Error ErrorCode.CallableTypeInEntryPointSignature]
        this.Expect "InvalidEntryPoint21" [Error ErrorCode.CallableTypeInEntryPointSignature]
        this.Expect "InvalidEntryPoint22" [Error ErrorCode.CallableTypeInEntryPointSignature]

        this.Expect "InvalidEntryPoint23" [Error ErrorCode.CallableTypeInEntryPointSignature; Error ErrorCode.QubitTypeInEntryPointSignature]
        this.Expect "InvalidEntryPoint24" [Error ErrorCode.CallableTypeInEntryPointSignature; Error ErrorCode.QubitTypeInEntryPointSignature]
        this.Expect "InvalidEntryPoint25" [Error ErrorCode.CallableTypeInEntryPointSignature; Error ErrorCode.QubitTypeInEntryPointSignature]
        this.Expect "InvalidEntryPoint26" [Error ErrorCode.CallableTypeInEntryPointSignature; Error ErrorCode.QubitTypeInEntryPointSignature]

        this.Expect "InvalidEntryPoint27" [Error ErrorCode.UserDefinedTypeInEntryPointSignature]
        this.Expect "InvalidEntryPoint28" [Error ErrorCode.UserDefinedTypeInEntryPointSignature]
        this.Expect "InvalidEntryPoint29" [Error ErrorCode.UserDefinedTypeInEntryPointSignature]
        this.Expect "InvalidEntryPoint30" [Error ErrorCode.UserDefinedTypeInEntryPointSignature]
        this.Expect "InvalidEntryPoint31" [Error ErrorCode.UserDefinedTypeInEntryPointSignature]
        this.Expect "InvalidEntryPoint32" [Error ErrorCode.UserDefinedTypeInEntryPointSignature]

        this.Expect "InvalidEntryPoint33" [Error ErrorCode.CallableTypeInEntryPointSignature; Error ErrorCode.UserDefinedTypeInEntryPointSignature]
        this.Expect "InvalidEntryPoint34" [Error ErrorCode.CallableTypeInEntryPointSignature; Error ErrorCode.UserDefinedTypeInEntryPointSignature]
        this.Expect "InvalidEntryPoint35" [Error ErrorCode.CallableTypeInEntryPointSignature; Error ErrorCode.UserDefinedTypeInEntryPointSignature]
        this.Expect "InvalidEntryPoint36" [Error ErrorCode.CallableTypeInEntryPointSignature; Error ErrorCode.UserDefinedTypeInEntryPointSignature]

=======
﻿// Copyright (c) Microsoft Corporation. All rights reserved.
// Licensed under the MIT License.

namespace Microsoft.Quantum.QsCompiler.Testing

open System
open System.Collections.Generic
open System.IO
open Microsoft.Quantum.QsCompiler
open Microsoft.Quantum.QsCompiler.CompilationBuilder
open Microsoft.Quantum.QsCompiler.DataTypes
open Microsoft.Quantum.QsCompiler.Diagnostics
open Microsoft.Quantum.QsCompiler.SyntaxExtensions
open Microsoft.Quantum.QsCompiler.SyntaxTree
open Microsoft.Quantum.QsCompiler.Transformations.IntrinsicResolutionTransformation
open Microsoft.Quantum.QsCompiler.Transformations.Monomorphization
open Microsoft.Quantum.QsCompiler.Transformations.MonomorphizationValidation
open Xunit
open Xunit.Abstractions


type LinkingTests (output:ITestOutputHelper) =
    inherit CompilerTests(CompilerTests.Compile (Path.Combine ("TestCases", "LinkingTests" )) ["Core.qs"; "InvalidEntryPoints.qs"], output)

    let compilationManager = new CompilationUnitManager(new Action<Exception> (fun ex -> failwith ex.Message))

    let getTempFile () = new Uri(Path.GetFullPath(Path.GetRandomFileName()))
    let getManager uri content = CompilationUnitManager.InitializeFileManager(uri, content, compilationManager.PublishDiagnostics, compilationManager.LogException)

    do  let addOrUpdateSourceFile filePath = getManager (new Uri(filePath)) (File.ReadAllText filePath) |> compilationManager.AddOrUpdateSourceFileAsync |> ignore
        Path.Combine ("TestCases", "LinkingTests", "Core.qs") |> Path.GetFullPath |> addOrUpdateSourceFile

    static member private ReadAndChunkSourceFile fileName =
        let sourceInput = Path.Combine ("TestCases", "LinkingTests", fileName) |> File.ReadAllText
        sourceInput.Split ([|"==="|], StringSplitOptions.RemoveEmptyEntries)

    member private this.Expect name (diag : IEnumerable<DiagnosticItem>) =
        let ns = "Microsoft.Quantum.Testing.EntryPoints" |> NonNullable<_>.New
        let name = name |> NonNullable<_>.New
        this.Verify (QsQualifiedName.New (ns, name), diag)

    member private this.CompileAndVerify input (diag : DiagnosticItem seq) =

        let fileId = getTempFile()
        let file = getManager fileId input
        let inFile (c : QsCallable) = c.SourceFile = file.FileName

        compilationManager.AddOrUpdateSourceFileAsync(file) |> ignore
        let built = compilationManager.Build()
        compilationManager.TryRemoveSourceFileAsync(fileId, false) |> ignore
        let tests = new CompilerTests(built, output)

        for callable in built.Callables.Values |> Seq.filter inFile do
            tests.Verify (callable.FullName, diag)

    member private this.BuildContent content =

        let fileId = getTempFile()
        let file = getManager fileId content

        compilationManager.AddOrUpdateSourceFileAsync(file) |> ignore
        let compilationDataStructures = compilationManager.Build()
        compilationManager.TryRemoveSourceFileAsync(fileId, false) |> ignore

        compilationDataStructures.Diagnostics() |> Seq.exists (fun d -> d.IsError()) |> Assert.False
        Assert.NotNull compilationDataStructures.BuiltCompilation

        compilationDataStructures

    member private this.CompileMonomorphization input =

        let compilationDataStructures = this.BuildContent input

        let monomorphicCompilation = MonomorphizationTransformation.Apply compilationDataStructures.BuiltCompilation

        Assert.NotNull monomorphicCompilation
        MonomorphizationValidationTransformation.Apply monomorphicCompilation

        monomorphicCompilation

    member private this.CompileIntrinsicResolution source environment =

        let envDS = this.BuildContent environment
        let sourceDS = this.BuildContent source

        IntrinsicResolutionTransformation.Apply(envDS.BuiltCompilation, sourceDS.BuiltCompilation)

    member private this.RunIntrinsicResolutionTest testNumber =

        let srcChunks = LinkingTests.ReadAndChunkSourceFile "IntrinsicResolution.qs"
        srcChunks.Length >= 2 * testNumber |> Assert.True
        let chunckNumber = 2 * (testNumber - 1)
        let result = this.CompileIntrinsicResolution srcChunks.[chunckNumber] srcChunks.[chunckNumber+1]
        Signatures.SignatureCheck [Signatures.IntrinsicResolutionNs] Signatures.IntrinsicResolutionSignatures.[testNumber-1] result

        (*Find the overridden operation in the appropriate namespace*)
        let targetCallName = QsQualifiedName.New(NonNullable<_>.New Signatures.IntrinsicResolutionNs, NonNullable<_>.New "Override")
        let targetCallable =
            result.Namespaces
            |> Seq.find (fun ns -> ns.Name.Value = Signatures.IntrinsicResolutionNs)
            |> (fun x -> [x]) |> SyntaxExtensions.Callables
            |> Seq.find (fun call -> call.FullName = targetCallName)

        (*Check that the operation is not intrinsic*)
        targetCallable.Specializations.Length > 0 |> Assert.True
        targetCallable.Specializations
        |> Seq.map (fun spec ->
            match spec.Implementation with
            | Provided _ -> true
            | _ -> false
            |> Assert.True)
        |> ignore

    [<Fact>]
    member this.``Monomorphization`` () =

        let filePath = Path.Combine ("TestCases", "LinkingTests", "Generics.qs") |> Path.GetFullPath
        let fileId = (new Uri(filePath))
        getManager fileId (File.ReadAllText filePath)
        |> compilationManager.AddOrUpdateSourceFileAsync |> ignore

        for testCase in LinkingTests.ReadAndChunkSourceFile "Monomorphization.qs" |> Seq.zip Signatures.MonomorphizationSignatures do
            this.CompileMonomorphization (snd testCase) |>
            Signatures.SignatureCheck [Signatures.GenericsNs; Signatures.MonomorphizationNs] (fst testCase)

        compilationManager.TryRemoveSourceFileAsync(fileId, false) |> ignore

    [<Fact>]
    [<Trait("Category","Intrinsic Resolution")>]
    member this.``Intrinsic Resolution Basic Implementation`` () =
        this.RunIntrinsicResolutionTest 1


    [<Fact>]
    [<Trait("Category","Intrinsic Resolution")>]
    member this.``Intrinsic Resolution Returns UDT`` () =
        this.RunIntrinsicResolutionTest 2


    [<Fact>]
    [<Trait("Category","Intrinsic Resolution")>]
    member this.``Intrinsic Resolution Type Mismatch Error`` () =
        Assert.Throws<Exception> (fun _ -> this.RunIntrinsicResolutionTest 3) |> ignore


    [<Fact>]
    [<Trait("Category","Intrinsic Resolution")>]
    member this.``Intrinsic Resolution Param UDT`` () =
        this.RunIntrinsicResolutionTest 4


    [<Fact>]
    [<Trait("Category","Intrinsic Resolution")>]
    member this.``Intrinsic Resolution With Adj`` () =
        this.RunIntrinsicResolutionTest 5


    [<Fact>]
    [<Trait("Category","Intrinsic Resolution")>]
    member this.``Intrinsic Resolution Spec Mismatch Error`` () =
        Assert.Throws<Exception> (fun _ -> this.RunIntrinsicResolutionTest 6) |> ignore


    [<Fact>]
    member this.``Fail on multiple entry points`` () =

        let entryPoints = LinkingTests.ReadAndChunkSourceFile "ValidEntryPoints.qs"
        Assert.True (entryPoints.Length > 1)

        let fileId = getTempFile()
        let file = getManager fileId entryPoints.[0]
        compilationManager.AddOrUpdateSourceFileAsync(file) |> ignore
        this.CompileAndVerify entryPoints.[1] [Error ErrorCode.MultipleEntryPoints]
        compilationManager.TryRemoveSourceFileAsync(fileId, false) |> ignore


    [<Fact>]
    member this.``Entry point specialization verification`` () =

        for entryPoint in LinkingTests.ReadAndChunkSourceFile "EntryPointSpecializations.qs" do
            this.CompileAndVerify entryPoint [Error ErrorCode.InvalidEntryPointSpecialization]

        for entryPoint in LinkingTests.ReadAndChunkSourceFile "ValidEntryPoints.qs" do
            this.CompileAndVerify entryPoint []


    [<Fact>]
    member this.``Entry point attribute placement verification`` () =

        this.Expect "InvalidEntryPointPlacement1" [Error ErrorCode.InvalidEntryPointPlacement]
        this.Expect "InvalidEntryPointPlacement2" [Error ErrorCode.InvalidEntryPointPlacement]
        this.Expect "InvalidEntryPointPlacement3" [Error ErrorCode.InvalidEntryPointPlacement]

        // the error messages here should become InvalidEntryPointPlacement if / when
        // we support attaching attributes to specializations in general
        this.Expect "InvalidEntryPointPlacement4" [Error ErrorCode.MisplacedDeclarationAttribute]
        this.Expect "InvalidEntryPointPlacement5" [Error ErrorCode.MisplacedDeclarationAttribute]
        this.Expect "InvalidEntryPointPlacement6" [Error ErrorCode.MisplacedDeclarationAttribute]
        this.Expect "InvalidEntryPointPlacement7" [Error ErrorCode.MisplacedDeclarationAttribute]


    [<Fact>]
    member this.``Entry point argument and return type verification`` () =

        this.Expect "InvalidEntryPoint1"  [Error ErrorCode.QubitTypeInEntryPointSignature]
        this.Expect "InvalidEntryPoint2"  [Error ErrorCode.QubitTypeInEntryPointSignature]
        this.Expect "InvalidEntryPoint3"  [Error ErrorCode.QubitTypeInEntryPointSignature]
        this.Expect "InvalidEntryPoint4"  [Error ErrorCode.QubitTypeInEntryPointSignature]
        this.Expect "InvalidEntryPoint5"  [Error ErrorCode.QubitTypeInEntryPointSignature]
        this.Expect "InvalidEntryPoint6"  [Error ErrorCode.QubitTypeInEntryPointSignature]

        this.Expect "InvalidEntryPoint7"  [Error ErrorCode.CallableTypeInEntryPointSignature]
        this.Expect "InvalidEntryPoint8"  [Error ErrorCode.CallableTypeInEntryPointSignature]
        this.Expect "InvalidEntryPoint9"  [Error ErrorCode.CallableTypeInEntryPointSignature]
        this.Expect "InvalidEntryPoint10" [Error ErrorCode.CallableTypeInEntryPointSignature]
        this.Expect "InvalidEntryPoint11" [Error ErrorCode.CallableTypeInEntryPointSignature]
        this.Expect "InvalidEntryPoint12" [Error ErrorCode.CallableTypeInEntryPointSignature]

        this.Expect "InvalidEntryPoint13" [Error ErrorCode.CallableTypeInEntryPointSignature; Error ErrorCode.QubitTypeInEntryPointSignature]
        this.Expect "InvalidEntryPoint14" [Error ErrorCode.CallableTypeInEntryPointSignature; Error ErrorCode.QubitTypeInEntryPointSignature]
        this.Expect "InvalidEntryPoint15" [Error ErrorCode.CallableTypeInEntryPointSignature; Error ErrorCode.QubitTypeInEntryPointSignature]
        this.Expect "InvalidEntryPoint16" [Error ErrorCode.CallableTypeInEntryPointSignature; Error ErrorCode.QubitTypeInEntryPointSignature]

        this.Expect "InvalidEntryPoint17" [Error ErrorCode.CallableTypeInEntryPointSignature]
        this.Expect "InvalidEntryPoint18" [Error ErrorCode.CallableTypeInEntryPointSignature]
        this.Expect "InvalidEntryPoint19" [Error ErrorCode.CallableTypeInEntryPointSignature]
        this.Expect "InvalidEntryPoint20" [Error ErrorCode.CallableTypeInEntryPointSignature]
        this.Expect "InvalidEntryPoint21" [Error ErrorCode.CallableTypeInEntryPointSignature]
        this.Expect "InvalidEntryPoint22" [Error ErrorCode.CallableTypeInEntryPointSignature]

        this.Expect "InvalidEntryPoint23" [Error ErrorCode.CallableTypeInEntryPointSignature; Error ErrorCode.QubitTypeInEntryPointSignature]
        this.Expect "InvalidEntryPoint24" [Error ErrorCode.CallableTypeInEntryPointSignature; Error ErrorCode.QubitTypeInEntryPointSignature]
        this.Expect "InvalidEntryPoint25" [Error ErrorCode.CallableTypeInEntryPointSignature; Error ErrorCode.QubitTypeInEntryPointSignature]
        this.Expect "InvalidEntryPoint26" [Error ErrorCode.CallableTypeInEntryPointSignature; Error ErrorCode.QubitTypeInEntryPointSignature]

        this.Expect "InvalidEntryPoint27" [Error ErrorCode.UserDefinedTypeInEntryPointSignature]
        this.Expect "InvalidEntryPoint28" [Error ErrorCode.UserDefinedTypeInEntryPointSignature]
        this.Expect "InvalidEntryPoint29" [Error ErrorCode.UserDefinedTypeInEntryPointSignature]
        this.Expect "InvalidEntryPoint30" [Error ErrorCode.UserDefinedTypeInEntryPointSignature]
        this.Expect "InvalidEntryPoint31" [Error ErrorCode.UserDefinedTypeInEntryPointSignature]
        this.Expect "InvalidEntryPoint32" [Error ErrorCode.UserDefinedTypeInEntryPointSignature]

        this.Expect "InvalidEntryPoint33" [Error ErrorCode.CallableTypeInEntryPointSignature; Error ErrorCode.UserDefinedTypeInEntryPointSignature]
        this.Expect "InvalidEntryPoint34" [Error ErrorCode.CallableTypeInEntryPointSignature; Error ErrorCode.UserDefinedTypeInEntryPointSignature]
        this.Expect "InvalidEntryPoint35" [Error ErrorCode.CallableTypeInEntryPointSignature; Error ErrorCode.UserDefinedTypeInEntryPointSignature]
        this.Expect "InvalidEntryPoint36" [Error ErrorCode.CallableTypeInEntryPointSignature; Error ErrorCode.UserDefinedTypeInEntryPointSignature]
>>>>>>> b4f46654
<|MERGE_RESOLUTION|>--- conflicted
+++ resolved
@@ -1,4 +1,3 @@
-<<<<<<< HEAD
 ﻿// Copyright (c) Microsoft Corporation. All rights reserved.
 // Licensed under the MIT License.
 
@@ -245,252 +244,3 @@
         this.Expect "InvalidEntryPoint34" [Error ErrorCode.CallableTypeInEntryPointSignature; Error ErrorCode.UserDefinedTypeInEntryPointSignature]
         this.Expect "InvalidEntryPoint35" [Error ErrorCode.CallableTypeInEntryPointSignature; Error ErrorCode.UserDefinedTypeInEntryPointSignature]
         this.Expect "InvalidEntryPoint36" [Error ErrorCode.CallableTypeInEntryPointSignature; Error ErrorCode.UserDefinedTypeInEntryPointSignature]
-
-=======
-﻿// Copyright (c) Microsoft Corporation. All rights reserved.
-// Licensed under the MIT License.
-
-namespace Microsoft.Quantum.QsCompiler.Testing
-
-open System
-open System.Collections.Generic
-open System.IO
-open Microsoft.Quantum.QsCompiler
-open Microsoft.Quantum.QsCompiler.CompilationBuilder
-open Microsoft.Quantum.QsCompiler.DataTypes
-open Microsoft.Quantum.QsCompiler.Diagnostics
-open Microsoft.Quantum.QsCompiler.SyntaxExtensions
-open Microsoft.Quantum.QsCompiler.SyntaxTree
-open Microsoft.Quantum.QsCompiler.Transformations.IntrinsicResolutionTransformation
-open Microsoft.Quantum.QsCompiler.Transformations.Monomorphization
-open Microsoft.Quantum.QsCompiler.Transformations.MonomorphizationValidation
-open Xunit
-open Xunit.Abstractions
-
-
-type LinkingTests (output:ITestOutputHelper) =
-    inherit CompilerTests(CompilerTests.Compile (Path.Combine ("TestCases", "LinkingTests" )) ["Core.qs"; "InvalidEntryPoints.qs"], output)
-
-    let compilationManager = new CompilationUnitManager(new Action<Exception> (fun ex -> failwith ex.Message))
-
-    let getTempFile () = new Uri(Path.GetFullPath(Path.GetRandomFileName()))
-    let getManager uri content = CompilationUnitManager.InitializeFileManager(uri, content, compilationManager.PublishDiagnostics, compilationManager.LogException)
-
-    do  let addOrUpdateSourceFile filePath = getManager (new Uri(filePath)) (File.ReadAllText filePath) |> compilationManager.AddOrUpdateSourceFileAsync |> ignore
-        Path.Combine ("TestCases", "LinkingTests", "Core.qs") |> Path.GetFullPath |> addOrUpdateSourceFile
-
-    static member private ReadAndChunkSourceFile fileName =
-        let sourceInput = Path.Combine ("TestCases", "LinkingTests", fileName) |> File.ReadAllText
-        sourceInput.Split ([|"==="|], StringSplitOptions.RemoveEmptyEntries)
-
-    member private this.Expect name (diag : IEnumerable<DiagnosticItem>) =
-        let ns = "Microsoft.Quantum.Testing.EntryPoints" |> NonNullable<_>.New
-        let name = name |> NonNullable<_>.New
-        this.Verify (QsQualifiedName.New (ns, name), diag)
-
-    member private this.CompileAndVerify input (diag : DiagnosticItem seq) =
-
-        let fileId = getTempFile()
-        let file = getManager fileId input
-        let inFile (c : QsCallable) = c.SourceFile = file.FileName
-
-        compilationManager.AddOrUpdateSourceFileAsync(file) |> ignore
-        let built = compilationManager.Build()
-        compilationManager.TryRemoveSourceFileAsync(fileId, false) |> ignore
-        let tests = new CompilerTests(built, output)
-
-        for callable in built.Callables.Values |> Seq.filter inFile do
-            tests.Verify (callable.FullName, diag)
-
-    member private this.BuildContent content =
-
-        let fileId = getTempFile()
-        let file = getManager fileId content
-
-        compilationManager.AddOrUpdateSourceFileAsync(file) |> ignore
-        let compilationDataStructures = compilationManager.Build()
-        compilationManager.TryRemoveSourceFileAsync(fileId, false) |> ignore
-
-        compilationDataStructures.Diagnostics() |> Seq.exists (fun d -> d.IsError()) |> Assert.False
-        Assert.NotNull compilationDataStructures.BuiltCompilation
-
-        compilationDataStructures
-
-    member private this.CompileMonomorphization input =
-
-        let compilationDataStructures = this.BuildContent input
-
-        let monomorphicCompilation = MonomorphizationTransformation.Apply compilationDataStructures.BuiltCompilation
-
-        Assert.NotNull monomorphicCompilation
-        MonomorphizationValidationTransformation.Apply monomorphicCompilation
-
-        monomorphicCompilation
-
-    member private this.CompileIntrinsicResolution source environment =
-
-        let envDS = this.BuildContent environment
-        let sourceDS = this.BuildContent source
-
-        IntrinsicResolutionTransformation.Apply(envDS.BuiltCompilation, sourceDS.BuiltCompilation)
-
-    member private this.RunIntrinsicResolutionTest testNumber =
-
-        let srcChunks = LinkingTests.ReadAndChunkSourceFile "IntrinsicResolution.qs"
-        srcChunks.Length >= 2 * testNumber |> Assert.True
-        let chunckNumber = 2 * (testNumber - 1)
-        let result = this.CompileIntrinsicResolution srcChunks.[chunckNumber] srcChunks.[chunckNumber+1]
-        Signatures.SignatureCheck [Signatures.IntrinsicResolutionNs] Signatures.IntrinsicResolutionSignatures.[testNumber-1] result
-
-        (*Find the overridden operation in the appropriate namespace*)
-        let targetCallName = QsQualifiedName.New(NonNullable<_>.New Signatures.IntrinsicResolutionNs, NonNullable<_>.New "Override")
-        let targetCallable =
-            result.Namespaces
-            |> Seq.find (fun ns -> ns.Name.Value = Signatures.IntrinsicResolutionNs)
-            |> (fun x -> [x]) |> SyntaxExtensions.Callables
-            |> Seq.find (fun call -> call.FullName = targetCallName)
-
-        (*Check that the operation is not intrinsic*)
-        targetCallable.Specializations.Length > 0 |> Assert.True
-        targetCallable.Specializations
-        |> Seq.map (fun spec ->
-            match spec.Implementation with
-            | Provided _ -> true
-            | _ -> false
-            |> Assert.True)
-        |> ignore
-
-    [<Fact>]
-    member this.``Monomorphization`` () =
-
-        let filePath = Path.Combine ("TestCases", "LinkingTests", "Generics.qs") |> Path.GetFullPath
-        let fileId = (new Uri(filePath))
-        getManager fileId (File.ReadAllText filePath)
-        |> compilationManager.AddOrUpdateSourceFileAsync |> ignore
-
-        for testCase in LinkingTests.ReadAndChunkSourceFile "Monomorphization.qs" |> Seq.zip Signatures.MonomorphizationSignatures do
-            this.CompileMonomorphization (snd testCase) |>
-            Signatures.SignatureCheck [Signatures.GenericsNs; Signatures.MonomorphizationNs] (fst testCase)
-
-        compilationManager.TryRemoveSourceFileAsync(fileId, false) |> ignore
-
-    [<Fact>]
-    [<Trait("Category","Intrinsic Resolution")>]
-    member this.``Intrinsic Resolution Basic Implementation`` () =
-        this.RunIntrinsicResolutionTest 1
-
-
-    [<Fact>]
-    [<Trait("Category","Intrinsic Resolution")>]
-    member this.``Intrinsic Resolution Returns UDT`` () =
-        this.RunIntrinsicResolutionTest 2
-
-
-    [<Fact>]
-    [<Trait("Category","Intrinsic Resolution")>]
-    member this.``Intrinsic Resolution Type Mismatch Error`` () =
-        Assert.Throws<Exception> (fun _ -> this.RunIntrinsicResolutionTest 3) |> ignore
-
-
-    [<Fact>]
-    [<Trait("Category","Intrinsic Resolution")>]
-    member this.``Intrinsic Resolution Param UDT`` () =
-        this.RunIntrinsicResolutionTest 4
-
-
-    [<Fact>]
-    [<Trait("Category","Intrinsic Resolution")>]
-    member this.``Intrinsic Resolution With Adj`` () =
-        this.RunIntrinsicResolutionTest 5
-
-
-    [<Fact>]
-    [<Trait("Category","Intrinsic Resolution")>]
-    member this.``Intrinsic Resolution Spec Mismatch Error`` () =
-        Assert.Throws<Exception> (fun _ -> this.RunIntrinsicResolutionTest 6) |> ignore
-
-
-    [<Fact>]
-    member this.``Fail on multiple entry points`` () =
-
-        let entryPoints = LinkingTests.ReadAndChunkSourceFile "ValidEntryPoints.qs"
-        Assert.True (entryPoints.Length > 1)
-
-        let fileId = getTempFile()
-        let file = getManager fileId entryPoints.[0]
-        compilationManager.AddOrUpdateSourceFileAsync(file) |> ignore
-        this.CompileAndVerify entryPoints.[1] [Error ErrorCode.MultipleEntryPoints]
-        compilationManager.TryRemoveSourceFileAsync(fileId, false) |> ignore
-
-
-    [<Fact>]
-    member this.``Entry point specialization verification`` () =
-
-        for entryPoint in LinkingTests.ReadAndChunkSourceFile "EntryPointSpecializations.qs" do
-            this.CompileAndVerify entryPoint [Error ErrorCode.InvalidEntryPointSpecialization]
-
-        for entryPoint in LinkingTests.ReadAndChunkSourceFile "ValidEntryPoints.qs" do
-            this.CompileAndVerify entryPoint []
-
-
-    [<Fact>]
-    member this.``Entry point attribute placement verification`` () =
-
-        this.Expect "InvalidEntryPointPlacement1" [Error ErrorCode.InvalidEntryPointPlacement]
-        this.Expect "InvalidEntryPointPlacement2" [Error ErrorCode.InvalidEntryPointPlacement]
-        this.Expect "InvalidEntryPointPlacement3" [Error ErrorCode.InvalidEntryPointPlacement]
-
-        // the error messages here should become InvalidEntryPointPlacement if / when
-        // we support attaching attributes to specializations in general
-        this.Expect "InvalidEntryPointPlacement4" [Error ErrorCode.MisplacedDeclarationAttribute]
-        this.Expect "InvalidEntryPointPlacement5" [Error ErrorCode.MisplacedDeclarationAttribute]
-        this.Expect "InvalidEntryPointPlacement6" [Error ErrorCode.MisplacedDeclarationAttribute]
-        this.Expect "InvalidEntryPointPlacement7" [Error ErrorCode.MisplacedDeclarationAttribute]
-
-
-    [<Fact>]
-    member this.``Entry point argument and return type verification`` () =
-
-        this.Expect "InvalidEntryPoint1"  [Error ErrorCode.QubitTypeInEntryPointSignature]
-        this.Expect "InvalidEntryPoint2"  [Error ErrorCode.QubitTypeInEntryPointSignature]
-        this.Expect "InvalidEntryPoint3"  [Error ErrorCode.QubitTypeInEntryPointSignature]
-        this.Expect "InvalidEntryPoint4"  [Error ErrorCode.QubitTypeInEntryPointSignature]
-        this.Expect "InvalidEntryPoint5"  [Error ErrorCode.QubitTypeInEntryPointSignature]
-        this.Expect "InvalidEntryPoint6"  [Error ErrorCode.QubitTypeInEntryPointSignature]
-
-        this.Expect "InvalidEntryPoint7"  [Error ErrorCode.CallableTypeInEntryPointSignature]
-        this.Expect "InvalidEntryPoint8"  [Error ErrorCode.CallableTypeInEntryPointSignature]
-        this.Expect "InvalidEntryPoint9"  [Error ErrorCode.CallableTypeInEntryPointSignature]
-        this.Expect "InvalidEntryPoint10" [Error ErrorCode.CallableTypeInEntryPointSignature]
-        this.Expect "InvalidEntryPoint11" [Error ErrorCode.CallableTypeInEntryPointSignature]
-        this.Expect "InvalidEntryPoint12" [Error ErrorCode.CallableTypeInEntryPointSignature]
-
-        this.Expect "InvalidEntryPoint13" [Error ErrorCode.CallableTypeInEntryPointSignature; Error ErrorCode.QubitTypeInEntryPointSignature]
-        this.Expect "InvalidEntryPoint14" [Error ErrorCode.CallableTypeInEntryPointSignature; Error ErrorCode.QubitTypeInEntryPointSignature]
-        this.Expect "InvalidEntryPoint15" [Error ErrorCode.CallableTypeInEntryPointSignature; Error ErrorCode.QubitTypeInEntryPointSignature]
-        this.Expect "InvalidEntryPoint16" [Error ErrorCode.CallableTypeInEntryPointSignature; Error ErrorCode.QubitTypeInEntryPointSignature]
-
-        this.Expect "InvalidEntryPoint17" [Error ErrorCode.CallableTypeInEntryPointSignature]
-        this.Expect "InvalidEntryPoint18" [Error ErrorCode.CallableTypeInEntryPointSignature]
-        this.Expect "InvalidEntryPoint19" [Error ErrorCode.CallableTypeInEntryPointSignature]
-        this.Expect "InvalidEntryPoint20" [Error ErrorCode.CallableTypeInEntryPointSignature]
-        this.Expect "InvalidEntryPoint21" [Error ErrorCode.CallableTypeInEntryPointSignature]
-        this.Expect "InvalidEntryPoint22" [Error ErrorCode.CallableTypeInEntryPointSignature]
-
-        this.Expect "InvalidEntryPoint23" [Error ErrorCode.CallableTypeInEntryPointSignature; Error ErrorCode.QubitTypeInEntryPointSignature]
-        this.Expect "InvalidEntryPoint24" [Error ErrorCode.CallableTypeInEntryPointSignature; Error ErrorCode.QubitTypeInEntryPointSignature]
-        this.Expect "InvalidEntryPoint25" [Error ErrorCode.CallableTypeInEntryPointSignature; Error ErrorCode.QubitTypeInEntryPointSignature]
-        this.Expect "InvalidEntryPoint26" [Error ErrorCode.CallableTypeInEntryPointSignature; Error ErrorCode.QubitTypeInEntryPointSignature]
-
-        this.Expect "InvalidEntryPoint27" [Error ErrorCode.UserDefinedTypeInEntryPointSignature]
-        this.Expect "InvalidEntryPoint28" [Error ErrorCode.UserDefinedTypeInEntryPointSignature]
-        this.Expect "InvalidEntryPoint29" [Error ErrorCode.UserDefinedTypeInEntryPointSignature]
-        this.Expect "InvalidEntryPoint30" [Error ErrorCode.UserDefinedTypeInEntryPointSignature]
-        this.Expect "InvalidEntryPoint31" [Error ErrorCode.UserDefinedTypeInEntryPointSignature]
-        this.Expect "InvalidEntryPoint32" [Error ErrorCode.UserDefinedTypeInEntryPointSignature]
-
-        this.Expect "InvalidEntryPoint33" [Error ErrorCode.CallableTypeInEntryPointSignature; Error ErrorCode.UserDefinedTypeInEntryPointSignature]
-        this.Expect "InvalidEntryPoint34" [Error ErrorCode.CallableTypeInEntryPointSignature; Error ErrorCode.UserDefinedTypeInEntryPointSignature]
-        this.Expect "InvalidEntryPoint35" [Error ErrorCode.CallableTypeInEntryPointSignature; Error ErrorCode.UserDefinedTypeInEntryPointSignature]
-        this.Expect "InvalidEntryPoint36" [Error ErrorCode.CallableTypeInEntryPointSignature; Error ErrorCode.UserDefinedTypeInEntryPointSignature]
->>>>>>> b4f46654
