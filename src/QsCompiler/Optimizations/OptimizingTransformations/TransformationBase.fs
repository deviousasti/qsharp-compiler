﻿// Copyright (c) Microsoft Corporation. All rights reserved.
// Licensed under the MIT License.

namespace Microsoft.Quantum.QsCompiler.Experimental

open Microsoft.Quantum.QsCompiler.SyntaxTree
open Microsoft.Quantum.QsCompiler.Transformations.Core


/// A transformation base for optimizing syntax tree transformations.
/// It provides a function called `checkChanged` which returns true, if
/// the transformation leads to a change in any of the namespaces' syntax
/// tree, except for changes in the namespaces' documentation string.
<<<<<<< HEAD
type TransformationBase private (unsafe) =
    inherit QsSyntaxTreeTransformation()
=======
type TransformationBase private (_private_) =
    inherit SyntaxTreeTransformation()
>>>>>>> 759c6661

    member val Changed = false with get, set

    /// Returns whether the syntax tree has been modified since this function was last called
    member internal this.CheckChanged() =
        let res = this.Changed
        this.Changed <- false
        res

    new () as this = 
<<<<<<< HEAD
        new TransformationBase("unsafe") then
=======
        new TransformationBase("_private_") then
>>>>>>> 759c6661
            this.Namespaces <- new NamespaceTransformationBase(this)

/// private helper class for OptimizingTransformation
and private NamespaceTransformationBase (parent : TransformationBase) = 
    inherit NamespaceTransformation(parent)

    /// Checks whether the syntax tree changed at all
<<<<<<< HEAD
    override this.Transform x =
        let newX = base.Transform x
=======
    override this.OnNamespace x =
        let newX = base.OnNamespace x
>>>>>>> 759c6661
        if (x.Elements, x.Name) <> (newX.Elements, newX.Name) then parent.Changed <- true
        newX

<|MERGE_RESOLUTION|>--- conflicted
+++ resolved
@@ -11,13 +11,8 @@
 /// It provides a function called `checkChanged` which returns true, if
 /// the transformation leads to a change in any of the namespaces' syntax
 /// tree, except for changes in the namespaces' documentation string.
-<<<<<<< HEAD
-type TransformationBase private (unsafe) =
-    inherit QsSyntaxTreeTransformation()
-=======
 type TransformationBase private (_private_) =
     inherit SyntaxTreeTransformation()
->>>>>>> 759c6661
 
     member val Changed = false with get, set
 
@@ -28,11 +23,7 @@
         res
 
     new () as this = 
-<<<<<<< HEAD
-        new TransformationBase("unsafe") then
-=======
         new TransformationBase("_private_") then
->>>>>>> 759c6661
             this.Namespaces <- new NamespaceTransformationBase(this)
 
 /// private helper class for OptimizingTransformation
@@ -40,13 +31,8 @@
     inherit NamespaceTransformation(parent)
 
     /// Checks whether the syntax tree changed at all
-<<<<<<< HEAD
-    override this.Transform x =
-        let newX = base.Transform x
-=======
     override this.OnNamespace x =
         let newX = base.OnNamespace x
->>>>>>> 759c6661
         if (x.Elements, x.Name) <> (newX.Elements, newX.Name) then parent.Changed <- true
         newX
 
