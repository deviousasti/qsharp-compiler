﻿// Copyright (c) Microsoft Corporation. All rights reserved.
// Licensed under the MIT License.

[<System.Runtime.CompilerServices.Extension>]
module Microsoft.Quantum.QsCompiler.SyntaxProcessing.Declarations

open System
open System.Collections.Immutable
open System.Linq
open System.Runtime.CompilerServices
open Microsoft.Quantum.QsCompiler
open Microsoft.Quantum.QsCompiler.DataTypes
open Microsoft.Quantum.QsCompiler.Diagnostics
open Microsoft.Quantum.QsCompiler.SyntaxExtensions
open Microsoft.Quantum.QsCompiler.SyntaxProcessing.VerificationTools
open Microsoft.Quantum.QsCompiler.SyntaxTokens 
open Microsoft.Quantum.QsCompiler.SyntaxTree


// some convenient utils to call from C# on fragments

/// If the given symbol is a simple symbol, returns its name.
/// If the given symbol is invalid, returns the given fallback onInvalid. 
/// Returns null otherwise.
[<Extension>]
let public AsDeclarationName sym onInvalid = sym |> function
    | Symbol name -> name.Value
    | InvalidSymbol -> onInvalid
    | _ -> null

let private NameOnly onInvalid arg =
    (arg |> QsNullable<_>.Map (fun (sym, _) -> AsDeclarationName sym.Symbol onInvalid)).ValueOr null

/// If the given fragment kind is a namespace declaration, 
/// returns a tuple with the namespace symbol and null (to make the signature of this routine compatible with the remaining ones) as Value. 
/// Returns Null otherwise.
[<Extension>]
let public DeclaredNamespace this : QsNullable<QsSymbol*obj> = 
    match this with 
    | NamespaceDeclaration sym -> (sym, null) |> Value
    | _ -> Null

/// If the given fragment kind is a namespace declaration, 
/// returns the name of the namespace as string. 
/// Returns the given fallback onInvalid if the name of the namespace is invalid.
/// Returns null otherwise. 
[<Extension>]
let public DeclaredNamespaceName this onInvalid =
    this |> DeclaredNamespace |> NameOnly onInvalid

/// If the given fragment kind is an open directive, 
/// returns a tuple with the symbol of the opened namespace and the defined short name (if any) as Value. 
/// Returns Null otherwise.
[<Extension>]
let public OpenedNamespace this : QsNullable<QsSymbol * QsNullable<QsSymbol>> = 
    match this with 
    | OpenDirective (nsName, alias) -> (nsName, alias) |> Value
    | _ -> Null

/// If the given fragment kind is an open directive, 
/// returns the name of the opened namespace as string. 
/// Returns the given fallback onInvalid if the name of the namespace to open is invalid.
/// Returns null otherwise. 
[<Extension>]
let public OpenedNamespaceName this onInvalid =
    this |> OpenedNamespace |> NameOnly onInvalid

/// If the given fragment kind is a type declaration, 
/// returns the symbol for the type as well as the declared underlying type as Value.
/// Returns Null otherwise. 
[<Extension>]
let public DeclaredType this =
    match this with 
    | TypeDefinition (sym, decl) -> (sym, decl) |> Value
    | _ -> Null

/// If the given fragment kind is a type declaration,
/// returns the name of the declared type as string. 
/// Returns the given fallback onInvalid if the name of the declared type is invalid.
/// Returns null otherwise. 
[<Extension>]
let public DeclaredTypeName this onInvalid =
    this |> DeclaredType |> NameOnly onInvalid

/// If the given fragment kind is a callable declaration, 
/// returns the symbol for the callable as well as its declared kind and signature as Value.
/// Returns Null otherwise.
[<Extension>]
let public DeclaredCallable this =
    match this with 
    | FunctionDeclaration (sym, decl) -> (sym, (QsCallableKind.Function, decl)) |> Value
    | OperationDeclaration (sym, decl) -> (sym, (QsCallableKind.Operation, decl)) |> Value
    | _ -> Null

/// If the given fragment kind is a callable declaration,
/// returns the name of the declared callable as string. 
/// Returns the given fallback onInvalid if the name of the declared callable is invalid.
/// Returns null otherwise. 
[<Extension>]
let public DeclaredCallableName this onInvalid =
    this |> DeclaredCallable |> NameOnly onInvalid

/// If the given fragment kind is a specialization declaration, 
/// returns its kind and generator as well as its type specializations as Value.
/// Returns Null otherwise.
/// The type specializations are given as either an Value containing an immutable array of Q# types, 
/// or as Null, if no type specializations have been declared. 
[<Extension>]
let public DeclaredSpecialization this : QsNullable<(QsSpecializationKind * QsSpecializationGenerator) * QsNullable<ImmutableArray<QsType>>> =
    match this with 
    | BodyDeclaration gen -> ((QsSpecializationKind.QsBody, gen), Null) |> Value
    | AdjointDeclaration gen -> ((QsSpecializationKind.QsAdjoint, gen), Null) |> Value
    | ControlledDeclaration gen -> ((QsSpecializationKind.QsControlled, gen), Null) |> Value
    | ControlledAdjointDeclaration gen -> ((QsSpecializationKind.QsControlledAdjoint, gen), Null) |> Value
    | _ -> Null


// some utils for building the syntax tree

/// Returns true if the given symbol kind either corresponds to omitted symbols
/// or denotes an invalid symbol (up to arity-1 tuple wrapping).
let rec private isOmitted = function 
    | SymbolTuple syms when syms.Length = 1 -> isOmitted syms.[0].Symbol
    | InvalidSymbol | OmittedSymbols -> true 
    | _ -> false

/// Verifies whether the given Q# symbol indeed consists solely of omitted symbols, 
/// and returns an array with suitable diagnostics if this is not the case. 
/// If the given symbol consists of an empty symbol tuple, raises a DeprecatedArgumentForFunctorGenerator warning.
let private verifyIsOmittedOrUnit mismatchErr (arg : QsSymbol) = 
    match arg.Symbol with 
    | sym when sym |> isOmitted -> [||]
    | SymbolTuple syms when syms.Length = 0 -> [| arg.RangeOrDefault |> QsCompilerDiagnostic.Warning (WarningCode.DeprecatedArgumentForFunctorGenerator, []) |] 
    | _ -> [| arg.RangeOrDefault |> QsCompilerDiagnostic.Error mismatchErr |]

/// Returns the name and the range of the symbol as Some, 
/// if the given symbol kind either corresponds to an unqualified symbol
/// or denotes an invalid symbol (up to arity-1 tuple wrapping).
/// Returns None otherwise.
let rec private unqualifiedSymbol (qsSym : QsSymbol) = 
    match qsSym.Symbol with 
    | SymbolTuple syms when syms.Length = 1 -> unqualifiedSymbol syms.[0]
    | InvalidSymbol -> Some (InvalidName, qsSym.Range)
    | Symbol name -> Some (ValidName name, qsSym.Range)
    | _ -> None

/// Returns the name and the range of the symbol and a DeprecatedArgumentForFunctorGenerator if necessary, 
/// if the given symbol kind either corresponds to a tuple of
/// either an unqualified or an invalid symbol and either omitted symbols or an invalid symbol,
/// or denotes an invalid symbol (up to arity-1 tuple wrapping).
/// Returns and InvalidName and the range of the symbol otherwise, as well as an array with suitable diagnostics.
let rec private singleAdditionalArg mismatchErr (qsSym : QsSymbol) = 
    let singleAndOmitted = function
        | InvalidSymbol -> Some (InvalidName, qsSym.Range) 
        | SymbolTuple syms when syms.Length = 2 && syms.[1].Symbol |> isOmitted -> syms.[0] |> unqualifiedSymbol 
        | _ -> None
    let nameAndRange withDeprecatedWarning = function 
        | Some name when not withDeprecatedWarning -> name, [||]
        | Some name -> name, [| qsSym.RangeOrDefault |> QsCompilerDiagnostic.Warning (WarningCode.DeprecatedArgumentForFunctorGenerator, []) |]
        | None -> (InvalidName, qsSym.Range), [| qsSym.RangeOrDefault |> QsCompilerDiagnostic.Error mismatchErr |]
    match qsSym.Symbol with 
    | SymbolTuple syms when syms.Length = 1 -> singleAdditionalArg mismatchErr syms.[0]
    | Symbol _ -> qsSym |> unqualifiedSymbol |> nameAndRange true
    | sym -> sym |> singleAndOmitted |> nameAndRange false


<<<<<<< HEAD
let private StripRangeInfo = StripPositionInfo.Default.Namespaces.onArgumentTuple
=======
let private StripRangeInfo = StripPositionInfo.Default.Namespaces.OnArgumentTuple
>>>>>>> 759c6661

/// Given the declared argument tuple of a callable, and the declared symbol tuple for the corresponding body specialization,
/// verifies that the symbol tuple indeed has the expected shape for that specialization.
/// Returns the argument tuple for the specialization (to make the signature of this routine compatible with the remaining ones),
/// as well as an array of diagnostics. 
[<Extension>]
let public BuildArgumentBody (this : QsTuple<LocalVariableDeclaration<QsLocalSymbol>>) (arg : QsSymbol) =
    this |> StripRangeInfo, arg |> verifyIsOmittedOrUnit (ErrorCode.BodyGenArgMismatch, [])

/// Given the declared argument tuple of a callable, and the declared symbol tuple for the corresponding ajoint specialization,
/// verifies that the symbol tuple indeed has the expected shape for that specialization.
/// Returns the argument tuple for the specialization (to make the signature of this routine compatible with the remaining ones),
/// as well as an array of diagnostics. 
[<Extension>]
let public BuildArgumentAdjoint (this : QsTuple<LocalVariableDeclaration<QsLocalSymbol>>) (arg : QsSymbol) = 
    this |> StripRangeInfo, arg |> verifyIsOmittedOrUnit (ErrorCode.AdjointGenArgMismatch, []) 

/// Given the declared argument tuple of a callable, and the declared symbol tuple for the corresponding controlled specialization,
/// verifies that the symbol tuple indeed has the expected shape for that specialization.
/// Returns the argument tuple for the specialization, as well as an array of diagnostics. 
[<Extension>]
let public BuildArgumentControlled (this : QsTuple<LocalVariableDeclaration<QsLocalSymbol>>) (arg : QsSymbol, pos) = 
    let ctrlQs, diagnostics = arg |> singleAdditionalArg (ErrorCode.ControlledGenArgMismatch, [])
    SyntaxGenerator.WithControlQubits this pos ctrlQs |> StripRangeInfo, diagnostics

/// Given the declared argument tuple of a callable, and the declared symbol tuple for the corresponding controlled adjoint specialization,
/// verifies that the symbol tuple indeed has the expected shape for that specialization.
/// Returns the argument tuple for the specialization, as well as an array of diagnostics. 
[<Extension>]
let public BuildArgumentControlledAdjoint (this : QsTuple<LocalVariableDeclaration<QsLocalSymbol>>) (arg : QsSymbol, pos) = 
    let ctrlQs, diagnostics = arg |> singleAdditionalArg (ErrorCode.ControlledAdjointGenArgMismatch, [])
    SyntaxGenerator.WithControlQubits this pos ctrlQs |> StripRangeInfo, diagnostics


// some utils related to providing information on declared arguments

/// Given an immutable array with local variable declarations returns an immutable array containing only the declarations with a valid name. 
[<Extension>]
let public ValidDeclarations (this : ImmutableArray<LocalVariableDeclaration<QsLocalSymbol>>) = 
    let withValidName (d : LocalVariableDeclaration<_>) = 
        d.VariableName |> function 
        | ValidName name -> 
            let mut, qDep = d.InferredInformation.IsMutable, d.InferredInformation.HasLocalQuantumDependency
            Some (LocalVariableDeclaration<_>.New mut ((d.Position, d.Range), name, d.Type, qDep))
        | _ -> None
    (this |> Seq.choose withValidName).ToImmutableArray()

/// For each contained declaration in the given LocalDeclarations object, 
/// applies the given function to its position offset and builds a new declaration with the position offset set to the returned value. 
/// Returns the built declarations as LocalDeclarations object. 
[<Extension>]
let public WithAbsolutePosition (this : LocalDeclarations) (updatePosition : Func<QsNullable<int*int>, int*int>) = 
    LocalDeclarations.New(
        this.Variables.Select(Func<_,_>(fun (d : LocalVariableDeclaration<_>) -> {d with Position = updatePosition.Invoke d.Position |> Value})).ToImmutableArray())


<|MERGE_RESOLUTION|>--- conflicted
+++ resolved
@@ -164,11 +164,7 @@
     | sym -> sym |> singleAndOmitted |> nameAndRange false
 
 
-<<<<<<< HEAD
-let private StripRangeInfo = StripPositionInfo.Default.Namespaces.onArgumentTuple
-=======
 let private StripRangeInfo = StripPositionInfo.Default.Namespaces.OnArgumentTuple
->>>>>>> 759c6661
 
 /// Given the declared argument tuple of a callable, and the declared symbol tuple for the corresponding body specialization,
 /// verifies that the symbol tuple indeed has the expected shape for that specialization.
