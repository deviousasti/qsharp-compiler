--- conflicted
+++ resolved
@@ -25,13 +25,8 @@
 
 type private StripInferredInfoFromType () = 
     inherit TypeTransformationBase()
-<<<<<<< HEAD
-    default this.onCallableInformation opInfo = 
-        let characteristics = this.onCharacteristicsExpression opInfo.Characteristics
-=======
     default this.OnCallableInformation opInfo = 
         let characteristics = this.OnCharacteristicsExpression opInfo.Characteristics
->>>>>>> 759c6661
         CallableInformation.New (characteristics, InferredCallableInformation.NoInformation)
     override this.OnRangeInformation _ = QsRangeInfo.Null
 let private StripInferredInfoFromType = (new StripInferredInfoFromType()).OnType
@@ -55,11 +50,7 @@
 
 /// Return the string representation for a ResolveType. 
 /// User defined types are represented by their full name. 
-<<<<<<< HEAD
-let internal toString (t : ResolvedType) = SyntaxTreeToQs.Default.ToCode t 
-=======
 let internal toString (t : ResolvedType) = SyntaxTreeToQsharp.Default.ToCode t 
->>>>>>> 759c6661
 
 /// Given two resolve types, determines and returns a common base type if such a type exists, 
 /// or pushes adds a suitable error using addError and returns invalid type if a common base type does not exist.
